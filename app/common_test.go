package app

import (
	"context"
	"io"
	"os"
	"testing"
	"time"

	"github.com/tendermint/tendermint/rpc/client/local"

	"github.com/tendermint/tendermint/rpc/client/http"

	bam "github.com/pokt-network/pocket-core/baseapp"
	"github.com/pokt-network/pocket-core/codec"
	cfg "github.com/pokt-network/pocket-core/config"
	"github.com/pokt-network/pocket-core/crypto"
	"github.com/pokt-network/pocket-core/crypto/keys"
	"github.com/pokt-network/pocket-core/store"
	sdk "github.com/pokt-network/pocket-core/types"
	"github.com/pokt-network/pocket-core/types/module"
	apps "github.com/pokt-network/pocket-core/x/apps"
	appsTypes "github.com/pokt-network/pocket-core/x/apps/types"
	"github.com/pokt-network/pocket-core/x/auth"
	"github.com/pokt-network/pocket-core/x/gov"
	govTypes "github.com/pokt-network/pocket-core/x/gov/types"
	"github.com/pokt-network/pocket-core/x/nodes"
	nodesTypes "github.com/pokt-network/pocket-core/x/nodes/types"
	pocket "github.com/pokt-network/pocket-core/x/pocketcore"
	pocketTypes "github.com/pokt-network/pocket-core/x/pocketcore/types"
	"github.com/stretchr/testify/assert"
	tmCfg "github.com/tendermint/tendermint/config"
	"github.com/tendermint/tendermint/libs/log"
	"github.com/tendermint/tendermint/node"
	"github.com/tendermint/tendermint/p2p"
	"github.com/tendermint/tendermint/proxy"
	"github.com/tendermint/tendermint/rpc/client"
	cTypes "github.com/tendermint/tendermint/rpc/core/types"
	"github.com/tendermint/tendermint/types"
	dbm "github.com/tendermint/tm-db"
)

const (
	dummyChainsHash = "0001"
)

func BeforeEach(t *testing.T) {
	pocketTypes.ClearSessionCache()
	pocketTypes.ClearEvidence()
	sdk.GlobalCtxCache.Purge()
}
func NewInMemoryTendermintNode(t *testing.T, genesisState []byte) (tendermintNode *node.Node, keybase keys.Keybase, cleanup func()) {
	// create the in memory tendermint node and keybase
	tendermintNode, keybase = inMemTendermintNode(genesisState)
	// test assertions
	if tendermintNode == nil {
		panic("tendermintNode should not be nil")
	}
	if keybase == nil {
		panic("should not be nil")
	}
	assert.NotNil(t, tendermintNode)
	assert.NotNil(t, keybase)
	// init cache in memory
	pocketTypes.InitConfig(&pocketTypes.HostedBlockchains{
		M: make(map[string]pocketTypes.HostedBlockchain),
	}, tendermintNode.Logger, sdk.DefaultTestingPocketConfig())
	// start the in memory node
	err := tendermintNode.Start()
	if err != nil {
		panic(err)
	}
	// assert that it is not nil
	assert.Nil(t, err)
	// provide cleanup function
	cleanup = func() {
		err = tendermintNode.Stop()
		if err != nil {
			panic(err)
		}
		err = os.RemoveAll("data")
		if err != nil {
			panic(err)
		}
		pocketTypes.ClearEvidence()
		pocketTypes.ClearSessionCache()
		PCA = nil
		inMemKB = nil
	}
	return
}

func TestNewInMemory(t *testing.T) {
	_, _, cleanup := NewInMemoryTendermintNode(t, oneValTwoNodeGenesisState())
	defer cleanup()
}

var (
	memCDC  *codec.Codec
	inMemKB keys.Keybase
	memCLI  client.Client
)

func getInMemoryKeybase() keys.Keybase {
	if inMemKB == nil {
		inMemKB = keys.NewInMemory()
		_, err := inMemKB.Create("test")
		if err != nil {
			panic(err)
		}
		_, err = inMemKB.GetCoinbase()
		if err != nil {
			panic(err)
		}
	}
	return inMemKB
}

func inMemTendermintNode(genesisState []byte) (*node.Node, keys.Keybase) {
	kb := getInMemoryKeybase()
	cb, err := kb.GetCoinbase()
	if err != nil {
		panic(err)
	}
	pk, err := kb.ExportPrivateKeyObject(cb.GetAddress(), "test")
	if err != nil {
		panic(err)
	}
	genDocProvider := func() (*types.GenesisDoc, error) {
		return &types.GenesisDoc{
			GenesisTime: time.Time{},
			ChainID:     "pocket-test",
			ConsensusParams: &types.ConsensusParams{
				Block: types.BlockParams{
					MaxBytes:   15000,
					MaxGas:     -1,
					TimeIotaMs: 1,
				},
				Evidence: types.EvidenceParams{
					MaxAge: 1000000,
				},
				Validator: types.ValidatorParams{
					PubKeyTypes: []string{"ed25519"},
				},
			},
			Validators: nil,
			AppHash:    nil,
			AppState:   genesisState,
		}, nil
	}
	loggerFile, _ := os.Open(os.DevNull)
	c := config{
		TmConfig: getTestConfig(),
		Logger:   log.NewTMLogger(loggerFile),
	}
	db := dbm.NewMemDB()
	traceWriter, err := openTraceWriter(c.TraceWriter)
	if err != nil {
		panic(err)
	}
	nodeKey := p2p.NodeKey{PrivKey: pk}
	privVal := cfg.GenFilePV(c.TmConfig.PrivValidatorKey, c.TmConfig.PrivValidatorState)
	privVal.Key.PrivKey = pk
	privVal.Key.PubKey = pk.PubKey()
	privVal.Key.Address = pk.PubKey().Address()
	pocketTypes.InitPVKeyFile(privVal.Key)

	creator := func(logger log.Logger, db dbm.DB, _ io.Writer) *PocketCoreApp {
		m := map[string]pocketTypes.HostedBlockchain{"0001": {
			ID:  sdk.PlaceholderHash,
			URL: sdk.PlaceholderURL,
		}}
		p := NewPocketCoreApp(GenState, getInMemoryKeybase(), getInMemoryTMClient(), &pocketTypes.HostedBlockchains{M: m}, logger, db, bam.SetPruning(store.PruneNothing))
		return p
	}
	// upgradePrivVal(c.TmConfig)
	dbProvider := func(*node.DBContext) (dbm.DB, error) {
		return db, nil
	}
	app := creator(c.Logger, db, traceWriter)
<<<<<<< HEAD
	//txIndexer, err := node.CreateTxIndexer(c.TmConfig, node.DefaultDBProvider)
	//if err != nil {
	//	fmt.Println(err.Error())
	//	return nil, nil
	//}
	//// setup blockstore
	//blockStore, stateDB, err := node.InitDBs(c.TmConfig, node.DefaultDBProvider)
	//if err != nil {
	//	fmt.Println(err.Error())
	//	return nil, nil
	//}
	//// Make Evidence Reactor
	//evidenceReactor, evidencePool, err := node.CreateEvidenceReactor(c.TmConfig, node.DefaultDBProvider, stateDB, c.Logger)
	//if err != nil {
	//	fmt.Println(err.Error())
	//	return nil, nil
	//}
	c.TmConfig.TxIndex.Indexer = ""
	tmNode, err := node.NewNode(
=======
	tmNode, err := node.NewNode(app,
>>>>>>> 3306e9eb
		c.TmConfig,
		privVal,
		&nodeKey,
		proxy.NewLocalClientCreator(app),
		genDocProvider,
		dbProvider,
		node.DefaultMetricsProvider(c.TmConfig.Instrumentation),
		c.Logger.With("module", "node"),
	)
	if err != nil {
		panic(err)
	}
	c.TmConfig.TxIndex.Indexer = "kv"
	PCA = app
	store, err := node.DefaultDBProvider(&node.DBContext{"tx_index", c.TmConfig})
	if err != nil {
		panic(err)
	}
	app.SetTxIndexer(sdk.NewTxIndex(store, app.cdc, 1, sdk.IndexEvents(splitAndTrimEmpty(c.TmConfig.TxIndex.IndexKeys, ",", " ")))) // TODO config cache size
	app.SetBlockstore(tmNode.BlockStore())
	app.SetEvidencePool(tmNode.EvidencePool())
	app.pocketKeeper.TmNode = local.New(tmNode)
	app.SetTendermintNode(tmNode)
	return tmNode, kb
}

func memCodec() *codec.Codec {

	if memCDC == nil {
		memCDC = codec.New()
		module.NewBasicManager(
			apps.AppModuleBasic{},
			auth.AppModuleBasic{},
			gov.AppModuleBasic{},
			nodes.AppModuleBasic{},
			pocket.AppModuleBasic{},
		).RegisterCodec(memCDC)
		sdk.RegisterCodec(memCDC)
		codec.RegisterCrypto(memCDC)
	}
	return memCDC
}

func getInMemoryTMClient() client.Client {
	if memCLI == nil || !memCLI.IsRunning() {
		memCLI, _ = http.New(tmCfg.TestConfig().RPC.ListenAddress, "/websocket")
	}
	return memCLI
}

func subscribeTo(t *testing.T, eventType string) (cli client.Client, stopClient func(), eventChan <-chan cTypes.ResultEvent) {
	ctx, cancel := getBackgroundContext()
	cli = getInMemoryTMClient()
	if !cli.IsRunning() {
		_ = cli.Start()
	}
	stopClient = func() {
		err := cli.UnsubscribeAll(ctx, "helpers")
		if err != nil {
			t.Fatal(err)
		}
		err = cli.Stop()
		if err != nil {
			t.Fatal(err)
		}
		memCLI = nil
		cancel()
	}
	eventChan, err := cli.Subscribe(ctx, "helpers", types.QueryForEvent(eventType).String())
	if err != nil {
		panic(err)
	}
	return
}

func getBackgroundContext() (context.Context, func()) {
	return context.WithCancel(context.Background())
}

func getTestConfig() (newTMConfig *tmCfg.Config) {
	newTMConfig = tmCfg.DefaultConfig()
	// setup tendermint node config
	newTMConfig.SetRoot("data")
	newTMConfig.FastSyncMode = false
	newTMConfig.NodeKey = "data" + FS + sdk.DefaultNKName
	newTMConfig.PrivValidatorKey = "data" + FS + sdk.DefaultPVKName
	newTMConfig.PrivValidatorState = "data" + FS + sdk.DefaultPVSName
	newTMConfig.RPC.ListenAddress = sdk.DefaultListenAddr + "36657"
	newTMConfig.P2P.ListenAddress = sdk.DefaultListenAddr + "36656" // Node listen address. (0.0.0.0:0 means any interface, any port)
	newTMConfig.Consensus = tmCfg.TestConsensusConfig()
	newTMConfig.Consensus.CreateEmptyBlocks = true // Set this to false to only produce blocks when there are txs or when the AppHash changes
	newTMConfig.Consensus.SkipTimeoutCommit = false
	newTMConfig.Consensus.CreateEmptyBlocksInterval = time.Duration(10) * time.Millisecond
	newTMConfig.Consensus.TimeoutCommit = time.Duration(10) * time.Millisecond
	newTMConfig.P2P.MaxNumInboundPeers = 40
	newTMConfig.P2P.MaxNumOutboundPeers = 10
	pocketTypes.InitClientBlockAllowance(10000)
	return
}

func getUnstakedAccount(kb keys.Keybase) *keys.KeyPair {
	cb, err := kb.GetCoinbase()
	if err != nil {
		panic(err)
	}
	kps, err := kb.List()
	if err != nil {
		panic(err)
	}
	if len(kps) > 2 {
		panic("get unstaked account only works with the default 2 keypairs")
	}
	for _, kp := range kps {
		if kp.PublicKey != cb.PublicKey {
			return &kp
		}
	}
	return nil
}

func oneValTwoNodeGenesisState() []byte {
	kb := getInMemoryKeybase()
	kp1, err := kb.GetCoinbase()
	if err != nil {
		panic(err)
	}
	kp2, err := kb.Create("test")
	if err != nil {
		panic(err)
	}
	pubKey := kp1.PublicKey
	pubKey2 := kp2.PublicKey
	defaultGenesis := module.NewBasicManager(
		apps.AppModuleBasic{},
		auth.AppModuleBasic{},
		gov.AppModuleBasic{},
		nodes.AppModuleBasic{},
		pocket.AppModuleBasic{},
	).DefaultGenesis()
	// set coinbase as a validator
	rawPOS := defaultGenesis[nodesTypes.ModuleName]
	var posGenesisState nodesTypes.GenesisState
	memCodec().MustUnmarshalJSON(rawPOS, &posGenesisState)
	posGenesisState.Validators = append(posGenesisState.Validators,
		nodesTypes.Validator{Address: sdk.Address(pubKey.Address()),
			PublicKey:    pubKey,
			Status:       sdk.Staked,
			Chains:       []string{dummyChainsHash},
			ServiceURL:   sdk.PlaceholderServiceURL,
			StakedTokens: sdk.NewInt(1000000000000000)})
	res := memCodec().MustMarshalJSON(posGenesisState)
	defaultGenesis[nodesTypes.ModuleName] = res

	// setup application
	rawApps := defaultGenesis[appsTypes.ModuleName]
	var appsGenesisState appsTypes.GenesisState
	memCodec().MustUnmarshalJSON(rawApps, &appsGenesisState)
	// app 1
	appsGenesisState.Applications = append(appsGenesisState.Applications, appsTypes.Application{
		Address:                 kp2.GetAddress(),
		PublicKey:               kp2.PublicKey,
		Jailed:                  false,
		Status:                  sdk.Staked,
		Chains:                  []string{dummyChainsHash},
		StakedTokens:            sdk.NewInt(10000000),
		MaxRelays:               sdk.NewInt(100000),
		UnstakingCompletionTime: time.Time{},
	})
	res2 := memCodec().MustMarshalJSON(appsGenesisState)
	defaultGenesis[appsTypes.ModuleName] = res2
	// set coinbase as account holding coins
	rawAccounts := defaultGenesis[auth.ModuleName]
	var authGenState auth.GenesisState
	memCodec().MustUnmarshalJSON(rawAccounts, &authGenState)
	authGenState.Accounts = append(authGenState.Accounts, &auth.BaseAccount{
		Address: sdk.Address(pubKey.Address()),
		Coins:   sdk.NewCoins(sdk.NewCoin(sdk.DefaultStakeDenom, sdk.NewInt(1000000000))),
		PubKey:  pubKey,
	})
	// add second account
	authGenState.Accounts = append(authGenState.Accounts, &auth.BaseAccount{
		Address: sdk.Address(pubKey2.Address()),
		Coins:   sdk.NewCoins(sdk.NewCoin(sdk.DefaultStakeDenom, sdk.NewInt(1000000000))),
		PubKey:  pubKey,
	})
	res3 := memCodec().MustMarshalJSON(authGenState)
	defaultGenesis[auth.ModuleName] = res3
	// set default chain for module
	rawPocket := defaultGenesis[pocketTypes.ModuleName]
	var pocketGenesisState pocketTypes.GenesisState
	memCodec().MustUnmarshalJSON(rawPocket, &pocketGenesisState)
	pocketGenesisState.Params.SupportedBlockchains = []string{"0001"}
	res4 := memCodec().MustMarshalJSON(pocketGenesisState)
	defaultGenesis[pocketTypes.ModuleName] = res4
	// set default governance in genesis
	var govGenesisState govTypes.GenesisState
	rawGov := defaultGenesis[govTypes.ModuleName]
	memCodec().MustUnmarshalJSON(rawGov, &govGenesisState)
	nMACL := createTestACL(kp1)
	govGenesisState.Params.Upgrade = govTypes.NewUpgrade(10000, "2.0.0")
	govGenesisState.Params.ACL = nMACL
	govGenesisState.Params.DAOOwner = kp1.GetAddress()
	govGenesisState.DAOTokens = sdk.NewInt(1000)
	res5 := memCodec().MustMarshalJSON(govGenesisState)
	defaultGenesis[govTypes.ModuleName] = res5
	// end genesis setup
	GenState = defaultGenesis
	j, _ := memCodec().MarshalJSONIndent(defaultGenesis, "", "    ")
	return j
}

var testACL govTypes.ACL

func resetTestACL() {
	testACL = nil
}

func createTestACL(kp keys.KeyPair) govTypes.ACL {
	if testACL == nil {
		acl := govTypes.ACL{}
		acl = make([]govTypes.ACLPair, 0)
		acl.SetOwner("application/ApplicationStakeMinimum", kp.GetAddress())
		acl.SetOwner("application/AppUnstakingTime", kp.GetAddress())
		acl.SetOwner("application/BaseRelaysPerPOKT", kp.GetAddress())
		acl.SetOwner("application/MaxApplications", kp.GetAddress())
		acl.SetOwner("application/MaximumChains", kp.GetAddress())
		acl.SetOwner("application/ParticipationRateOn", kp.GetAddress())
		acl.SetOwner("application/StabilityAdjustment", kp.GetAddress())
		acl.SetOwner("auth/MaxMemoCharacters", kp.GetAddress())
		acl.SetOwner("auth/TxSigLimit", kp.GetAddress())
		acl.SetOwner("auth/FeeMultipliers", kp.GetAddress())
		acl.SetOwner("gov/acl", kp.GetAddress())
		acl.SetOwner("gov/daoOwner", kp.GetAddress())
		acl.SetOwner("gov/upgrade", kp.GetAddress())
		acl.SetOwner("pocketcore/ClaimExpiration", kp.GetAddress())
		acl.SetOwner("pocketcore/ClaimSubmissionWindow", kp.GetAddress())
		acl.SetOwner("pocketcore/MinimumNumberOfProofs", kp.GetAddress())
		acl.SetOwner("pocketcore/ReplayAttackBurnMultiplier", kp.GetAddress())
		acl.SetOwner("pocketcore/SessionNodeCount", kp.GetAddress())
		acl.SetOwner("pocketcore/SupportedBlockchains", kp.GetAddress())
		acl.SetOwner("pos/BlocksPerSession", kp.GetAddress())
		acl.SetOwner("pos/DAOAllocation", kp.GetAddress())
		acl.SetOwner("pos/DowntimeJailDuration", kp.GetAddress())
		acl.SetOwner("pos/MaxEvidenceAge", kp.GetAddress())
		acl.SetOwner("pos/MaximumChains", kp.GetAddress())
		acl.SetOwner("pos/MaxJailedBlocks", kp.GetAddress())
		acl.SetOwner("pos/MaxValidators", kp.GetAddress())
		acl.SetOwner("pos/MinSignedPerWindow", kp.GetAddress())
		acl.SetOwner("pos/ProposerPercentage", kp.GetAddress())
		acl.SetOwner("pos/RelaysToTokensMultiplier", kp.GetAddress())
		acl.SetOwner("pos/SignedBlocksWindow", kp.GetAddress())
		acl.SetOwner("pos/SlashFractionDoubleSign", kp.GetAddress())
		acl.SetOwner("pos/SlashFractionDowntime", kp.GetAddress())
		acl.SetOwner("pos/StakeDenom", kp.GetAddress())
		acl.SetOwner("pos/StakeMinimum", kp.GetAddress())
		acl.SetOwner("pos/UnstakingTime", kp.GetAddress())
		testACL = acl
	}
	return testACL
}

func twoValTwoNodeGenesisState() []byte {
	kb := getInMemoryKeybase()
	kp1, err := kb.GetCoinbase()
	if err != nil {
		panic(err)
	}
	kp2, err := kb.Create("test")
	if err != nil {
		panic(err)
	}
	pubKey := kp1.PublicKey
	pubKey2 := kp2.PublicKey
	defaultGenesis := module.NewBasicManager(
		apps.AppModuleBasic{},
		auth.AppModuleBasic{},
		gov.AppModuleBasic{},
		nodes.AppModuleBasic{},
		pocket.AppModuleBasic{},
	).DefaultGenesis()
	// set coinbase as a validator
	rawPOS := defaultGenesis[nodesTypes.ModuleName]
	var posGenesisState nodesTypes.GenesisState
	memCodec().MustUnmarshalJSON(rawPOS, &posGenesisState)
	posGenesisState.Validators = append(posGenesisState.Validators,
		nodesTypes.Validator{Address: sdk.Address(pubKey.Address()),
			PublicKey:    pubKey,
			Status:       sdk.Staked,
			Chains:       []string{dummyChainsHash},
			ServiceURL:   sdk.PlaceholderServiceURL,
			StakedTokens: sdk.NewInt(1000000000000000)})
	posGenesisState.Validators = append(posGenesisState.Validators,
		nodesTypes.Validator{Address: sdk.Address(pubKey2.Address()),
			PublicKey:    pubKey2,
			Status:       sdk.Staked,
			Chains:       []string{dummyChainsHash},
			ServiceURL:   sdk.PlaceholderServiceURL,
			StakedTokens: sdk.NewInt(1000000000)})
	posGenesisState.Params.UnstakingTime = time.Nanosecond
	posGenesisState.Params.SessionBlockFrequency = 5
	res := memCodec().MustMarshalJSON(posGenesisState)
	defaultGenesis[nodesTypes.ModuleName] = res
	// set coinbase as account holding coins
	rawAccounts := defaultGenesis[auth.ModuleName]
	var authGenState auth.GenesisState
	memCodec().MustUnmarshalJSON(rawAccounts, &authGenState)
	authGenState.Accounts = append(authGenState.Accounts, &auth.BaseAccount{
		Address: sdk.Address(pubKey.Address()),
		Coins:   sdk.NewCoins(sdk.NewCoin(sdk.DefaultStakeDenom, sdk.NewInt(1000000000))),
		PubKey:  pubKey,
	})
	// add second account
	authGenState.Accounts = append(authGenState.Accounts, &auth.BaseAccount{
		Address: sdk.Address(pubKey2.Address()),
		Coins:   sdk.NewCoins(sdk.NewCoin(sdk.DefaultStakeDenom, sdk.NewInt(1000000000))),
		PubKey:  pubKey,
	})
	res2 := memCodec().MustMarshalJSON(authGenState)
	defaultGenesis[auth.ModuleName] = res2
	// set default chain for module
	rawPocket := defaultGenesis[pocketTypes.ModuleName]
	var pocketGenesisState pocketTypes.GenesisState
	memCodec().MustUnmarshalJSON(rawPocket, &pocketGenesisState)
	pocketGenesisState.Params.SupportedBlockchains = []string{dummyChainsHash}
	res3 := memCodec().MustMarshalJSON(pocketGenesisState)
	defaultGenesis[pocketTypes.ModuleName] = res3
	// set default governance in genesis
	var govGenesisState govTypes.GenesisState
	rawGov := defaultGenesis[govTypes.ModuleName]
	memCodec().MustUnmarshalJSON(rawGov, &govGenesisState)
	nMACL := createTestACL(kp1)
	govGenesisState.Params.Upgrade = govTypes.NewUpgrade(10000, "2.0.0")
	govGenesisState.Params.ACL = nMACL
	govGenesisState.Params.DAOOwner = kp1.GetAddress()
	govGenesisState.DAOTokens = sdk.NewInt(1000)
	res4 := memCodec().MustMarshalJSON(govGenesisState)
	defaultGenesis[govTypes.ModuleName] = res4
	// end genesis setup
	GenState = defaultGenesis
	j, _ := memCodec().MarshalJSONIndent(defaultGenesis, "", "    ")
	return j
}

func fiveValidatorsOneAppGenesis() (genBz []byte, keys []crypto.PrivateKey, validators nodesTypes.Validators, app appsTypes.Application) {
	kb := getInMemoryKeybase()
	// create keypairs
	kp1, err := kb.GetCoinbase()
	if err != nil {
		panic(err)
	}
	kp2, err := kb.Create("test")
	if err != nil {
		panic(err)
	}
	pk1, err := kb.ExportPrivateKeyObject(kp1.GetAddress(), "test")
	if err != nil {
		panic(err)
	}
	pk2, err := kb.ExportPrivateKeyObject(kp2.GetAddress(), "test")
	if err != nil {
		panic(err)
	}
	var kys []crypto.PrivateKey
	kys = append(kys, pk1, pk2, crypto.GenerateEd25519PrivKey(), crypto.GenerateEd25519PrivKey(), crypto.GenerateEd25519PrivKey())
	// get public kys
	pubKey := kp1.PublicKey
	pubKey2 := kp2.PublicKey
	pubKey3 := kys[2].PublicKey()
	pubKey4 := kys[3].PublicKey()
	pubKey5 := kys[4].PublicKey()
	defaultGenesis := module.NewBasicManager(
		apps.AppModuleBasic{},
		auth.AppModuleBasic{},
		gov.AppModuleBasic{},
		nodes.AppModuleBasic{},
		pocket.AppModuleBasic{},
	).DefaultGenesis()
	// setup validators
	rawPOS := defaultGenesis[nodesTypes.ModuleName]
	var posGenesisState nodesTypes.GenesisState
	memCodec().MustUnmarshalJSON(rawPOS, &posGenesisState)
	// validator 1
	posGenesisState.Validators = append(posGenesisState.Validators,
		nodesTypes.Validator{Address: sdk.Address(pubKey.Address()),
			PublicKey:    pubKey,
			Status:       sdk.Staked,
			Chains:       []string{dummyChainsHash},
			ServiceURL:   sdk.PlaceholderServiceURL,
			StakedTokens: sdk.NewInt(1000000000000000000)})
	// validator 2
	posGenesisState.Validators = append(posGenesisState.Validators,
		nodesTypes.Validator{Address: sdk.Address(pubKey2.Address()),
			PublicKey:    pubKey2,
			Status:       sdk.Staked,
			Chains:       []string{dummyChainsHash},
			ServiceURL:   sdk.PlaceholderServiceURL,
			StakedTokens: sdk.NewInt(10000000)})
	// validator 3
	posGenesisState.Validators = append(posGenesisState.Validators,
		nodesTypes.Validator{Address: sdk.Address(pubKey3.Address()),
			PublicKey:    pubKey3,
			Status:       sdk.Staked,
			Chains:       []string{dummyChainsHash},
			ServiceURL:   sdk.PlaceholderServiceURL,
			StakedTokens: sdk.NewInt(10000000)})
	// validator 4
	posGenesisState.Validators = append(posGenesisState.Validators,
		nodesTypes.Validator{Address: sdk.Address(pubKey4.Address()),
			PublicKey:    pubKey4,
			Status:       sdk.Staked,
			Chains:       []string{dummyChainsHash},
			ServiceURL:   sdk.PlaceholderServiceURL,
			StakedTokens: sdk.NewInt(10000000)})
	// validator 5
	posGenesisState.Validators = append(posGenesisState.Validators,
		nodesTypes.Validator{Address: sdk.Address(pubKey5.Address()),
			PublicKey:    pubKey5,
			Status:       sdk.Staked,
			Chains:       []string{dummyChainsHash},
			ServiceURL:   sdk.PlaceholderServiceURL,
			StakedTokens: sdk.NewInt(10000000)})
	// marshal into json
	res := memCodec().MustMarshalJSON(posGenesisState)
	defaultGenesis[nodesTypes.ModuleName] = res
	// setup applications
	rawApps := defaultGenesis[appsTypes.ModuleName]
	var appsGenesisState appsTypes.GenesisState
	memCodec().MustUnmarshalJSON(rawApps, &appsGenesisState)
	// app 1
	appsGenesisState.Applications = append(appsGenesisState.Applications, appsTypes.Application{
		Address:                 kp2.GetAddress(),
		PublicKey:               kp2.PublicKey,
		Jailed:                  false,
		Status:                  sdk.Staked,
		Chains:                  []string{dummyChainsHash},
		StakedTokens:            sdk.NewInt(10000000),
		MaxRelays:               sdk.NewInt(100000),
		UnstakingCompletionTime: time.Time{},
	})
	res2 := memCodec().MustMarshalJSON(appsGenesisState)
	defaultGenesis[appsTypes.ModuleName] = res2
	// accounts
	rawAccounts := defaultGenesis[auth.ModuleName]
	var authGenState auth.GenesisState
	memCodec().MustUnmarshalJSON(rawAccounts, &authGenState)
	authGenState.Accounts = append(authGenState.Accounts, &auth.BaseAccount{
		Address: sdk.Address(pubKey.Address()),
		Coins:   sdk.NewCoins(sdk.NewCoin(sdk.DefaultStakeDenom, sdk.NewInt(1000000000))),
		PubKey:  pubKey,
	})
	res = memCodec().MustMarshalJSON(authGenState)
	defaultGenesis[auth.ModuleName] = res
	// setup supported blockchains
	rawPocket := defaultGenesis[pocketTypes.ModuleName]
	var pocketGenesisState pocketTypes.GenesisState
	memCodec().MustUnmarshalJSON(rawPocket, &pocketGenesisState)
	pocketGenesisState.Params.SupportedBlockchains = []string{dummyChainsHash}
	pocketGenesisState.Params.ClaimSubmissionWindow = 10
	res3 := memCodec().MustMarshalJSON(pocketGenesisState)
	defaultGenesis[pocketTypes.ModuleName] = res3
	// set default governance in genesis
	var govGenesisState govTypes.GenesisState
	rawGov := defaultGenesis[govTypes.ModuleName]
	memCodec().MustUnmarshalJSON(rawGov, &govGenesisState)
	nMACL := createTestACL(kp1)
	govGenesisState.Params.Upgrade = govTypes.NewUpgrade(10000, "2.0.0")
	govGenesisState.Params.ACL = nMACL
	govGenesisState.Params.DAOOwner = kp1.GetAddress()
	govGenesisState.DAOTokens = sdk.NewInt(1000)
	res4 := memCodec().MustMarshalJSON(govGenesisState)
	defaultGenesis[govTypes.ModuleName] = res4
	// end genesis setup
	GenState = defaultGenesis
	j, _ := memCodec().MarshalJSONIndent(defaultGenesis, "", "    ")
	return j, kys, posGenesisState.Validators, appsGenesisState.Applications[0]
}<|MERGE_RESOLUTION|>--- conflicted
+++ resolved
@@ -178,29 +178,9 @@
 		return db, nil
 	}
 	app := creator(c.Logger, db, traceWriter)
-<<<<<<< HEAD
-	//txIndexer, err := node.CreateTxIndexer(c.TmConfig, node.DefaultDBProvider)
-	//if err != nil {
-	//	fmt.Println(err.Error())
-	//	return nil, nil
-	//}
-	//// setup blockstore
-	//blockStore, stateDB, err := node.InitDBs(c.TmConfig, node.DefaultDBProvider)
-	//if err != nil {
-	//	fmt.Println(err.Error())
-	//	return nil, nil
-	//}
-	//// Make Evidence Reactor
-	//evidenceReactor, evidencePool, err := node.CreateEvidenceReactor(c.TmConfig, node.DefaultDBProvider, stateDB, c.Logger)
-	//if err != nil {
-	//	fmt.Println(err.Error())
-	//	return nil, nil
-	//}
+
 	c.TmConfig.TxIndex.Indexer = ""
-	tmNode, err := node.NewNode(
-=======
 	tmNode, err := node.NewNode(app,
->>>>>>> 3306e9eb
 		c.TmConfig,
 		privVal,
 		&nodeKey,
