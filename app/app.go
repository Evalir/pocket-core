--- conflicted
+++ resolved
@@ -26,11 +26,7 @@
 )
 
 const (
-<<<<<<< HEAD
-	AppVersion = "BETA-0.5.2.3"
-=======
 	AppVersion = "BETA-0.5.2.8"
->>>>>>> 3306e9eb
 )
 
 // NewPocketCoreApp is a constructor function for PocketCoreApp
