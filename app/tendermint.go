--- conflicted
+++ resolved
@@ -42,12 +42,8 @@
 	app := creator(c.Logger, db, traceWriter)
 	PCA = app
 	// create & start tendermint node
-<<<<<<< HEAD
 	c.TmConfig.TxIndex.Indexer = ""
-	tmNode, err := node.NewNode(
-=======
 	tmNode, err := node.NewNode(app,
->>>>>>> 3306e9eb
 		c.TmConfig,
 		pvm.LoadOrGenFilePV(c.TmConfig.PrivValidatorKeyFile(), c.TmConfig.PrivValidatorStateFile()),
 		nodeKey,
@@ -61,7 +57,6 @@
 		return nil, nil, err
 	}
 
-<<<<<<< HEAD
 	c.TmConfig.TxIndex.Indexer = GlobalConfig.PocketConfig.Indexer
 	c.TmConfig.TxIndex.IndexKeys = GlobalConfig.PocketConfig.IndexKeys
 	c.TmConfig.TxIndex.IndexAllKeys = GlobalConfig.PocketConfig.IndexAllKeys
@@ -70,11 +65,7 @@
 	if err != nil {
 		return nil, nil, err
 	}
-	app.SetTxIndexer(sdk.NewTxIndex(store, app.cdc, GlobalConfig.PocketConfig.IndexerCacheSize, sdk.IndexEvents(splitAndTrimEmpty(c.TmConfig.TxIndex.IndexKeys, ",", " ")))) // TODO config cache size
-	app.SetBlockstore(tmNode.BlockStore())
-	app.SetEvidencePool(tmNode.EvidencePool())
-=======
->>>>>>> 3306e9eb
+	app.SetTxIndexer(sdk.NewTxIndex(store, app.cdc, GlobalConfig.PocketConfig.IndexerCacheSize, sdk.IndexEvents(splitAndTrimEmpty(c.TmConfig.TxIndex.IndexKeys, ",", " "))))
 	return tmNode, app, nil
 }
 
